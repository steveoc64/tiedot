/* A hash table of uint64 key-value pairs. */
package file

import (
	"encoding/binary"
	"errors"
	"fmt"
	"log"
	"math"
	"sync"
)

const (
	HASH_TABLE_GROWTH      = uint64(1048576) // Grows every 1MB
	ENTRY_VALID            = byte(1)
	ENTRY_INVALID          = byte(0)
	ENTRY_SIZE             = uint64(1 + 10 + 10) // byte(validity), uint64(hash key), uint64(value)
	BUCKET_HEADER_SIZE     = uint64(10)          // uint64(next bucket)
<<<<<<< HEAD
	HASH_TABLE_REGION_SIZE = 1024 * 16           // 16KB per locking region
	BUCKET_HEADER_NEW      = uint64(2)           // new bucket will have this header
=======
	HASH_TABLE_REGION_SIZE = 1024 * 4            // 4KB per locking region, roughly the size of a single bucket
>>>>>>> ad6a656c
)

type HashTable struct {
	File                            *File
	BucketSize, HashBits, PerBucket uint64
	NumBuckets, InitialBuckets      uint64
	tableGrowMutex                  sync.Mutex
	regionRWMutex                   []*sync.RWMutex
}

// Open a hash table file.
func OpenHash(name string, hashBits, perBucket uint64) (ht *HashTable, err error) {
	if hashBits < 2 || perBucket < 2 {
		return nil, errors.New(fmt.Sprintf("ERROR: Hash table is too small (%d hash bits, %d per bucket)", hashBits, perBucket))
	}
	file, err := Open(name, HASH_TABLE_GROWTH)
	if err != nil {
		return
	}
	rwMutexes := make([]*sync.RWMutex, file.Size/HASH_TABLE_REGION_SIZE+1)
	for i := range rwMutexes {
		rwMutexes[i] = new(sync.RWMutex)
	}
	ht = &HashTable{File: file, HashBits: hashBits, PerBucket: perBucket,
		tableGrowMutex: sync.Mutex{},
		regionRWMutex:  rwMutexes}
	ht.BucketSize = BUCKET_HEADER_SIZE + ENTRY_SIZE*perBucket
	// find out how many buckets are there in table
	// first, assume that entire file is full of buckets
	ht.File.UsedSize = ht.File.Size
	ht.NumBuckets = ht.File.Size / ht.BucketSize
	// next, find the longest bucket train
	ht.InitialBuckets = uint64(math.Pow(2, float64(hashBits)))
	longestBucketChain := ht.InitialBuckets
	for i := uint64(0); i < ht.InitialBuckets; i++ {
		lastBucket := ht.lastBucket(i)
		if lastBucket+1 > longestBucketChain && lastBucket+1 <= ht.NumBuckets {
			longestBucketChain = lastBucket + 1
		}
	}
	// calculate used size according to number of buckets
	ht.NumBuckets = longestBucketChain
	usedSize := ht.NumBuckets * ht.BucketSize
	// grow the file if the size is not enough
	if usedSize > ht.File.Size {
		ht.File.UsedSize = ht.File.Size
		ht.File.CheckSizeAndEnsure(((usedSize-ht.File.Size)/ht.BucketSize + 1) * ht.BucketSize)
	}
	ht.File.UsedSize = usedSize
	log.Printf("%s has %d initial buckets, %d buckets, and %d bytes out of %d bytes in-use", name, ht.InitialBuckets, ht.NumBuckets, ht.File.UsedSize, ht.File.Size)
	return ht, nil
}

// Return the number of next chained bucket, 0 if there is not any.
func (ht *HashTable) nextBucket(bucket uint64) uint64 {
	if bucket >= ht.NumBuckets {
		return 0
	}
	bucketAddr := bucket * ht.BucketSize
	if next, _ := binary.Uvarint(ht.File.Buf[bucketAddr : bucketAddr+BUCKET_HEADER_SIZE]); next == 0 {
		return 0
	} else if next <= bucket {
		log.Printf("ERROR: Bucket loop in hash table %s at bucket no.%d, address %d", ht.File.Name, bucket, bucketAddr)
		return 0
	} else if next >= ht.NumBuckets || next < ht.InitialBuckets {
		log.Printf("ERROR: Bad bucket refernece (%d is out of range %d - %d) in %s", next, ht.InitialBuckets, ht.NumBuckets, ht.File.Name)
		return 0
	} else {
		return next
	}
}

// Return the last bucket number in chain.
func (ht *HashTable) lastBucket(bucket uint64) uint64 {
	curr := bucket
	for {
		next := ht.nextBucket(curr)
		if next == 0 {
			return curr
		}
		curr = next
	}
}

// Grow a new bucket on the chain of buckets.
func (ht *HashTable) grow(bucket uint64) {
	// lock both bucket creation and the bucket affected
	ht.tableGrowMutex.Lock()
	// when file is full, we have to lock down everything before growing the file
	if !ht.File.CheckSize(ht.BucketSize) {
		originalMutexes := ht.regionRWMutex
		for _, region := range originalMutexes {
			region.Lock()
		}
		ht.File.CheckSizeAndEnsure(ht.BucketSize)
		// make more mutexes
		moreMutexes := make([]*sync.RWMutex, HASH_TABLE_GROWTH/HASH_TABLE_REGION_SIZE+1)
		for i := range moreMutexes {
			moreMutexes[i] = new(sync.RWMutex)
		}
		// merge mutexes together
		ht.regionRWMutex = append(ht.regionRWMutex, moreMutexes...)
		for _, region := range originalMutexes {
			region.Unlock()
		}
	}
	lastBucketAddr := ht.lastBucket(bucket) * ht.BucketSize
	binary.PutUvarint(ht.File.Buf[lastBucketAddr:lastBucketAddr+10], ht.NumBuckets)
	ht.File.UsedSize += ht.BucketSize
	ht.NumBuckets += 1
	ht.tableGrowMutex.Unlock()
}

// Return a hash key to be used by hash table by masking non-key bits.
func (ht *HashTable) hashKey(key uint64) uint64 {
	return key & ((1 << ht.HashBits) - 1)
}

// Put a new key-value pair.
func (ht *HashTable) Put(key, val uint64) {
	var bucket, entry uint64 = ht.hashKey(key), 0
	region := bucket / HASH_TABLE_REGION_SIZE
	mutex := ht.regionRWMutex[region]
	mutex.Lock()
	for {
		entryAddr := bucket*ht.BucketSize + BUCKET_HEADER_SIZE + entry*ENTRY_SIZE
		if ht.File.Buf[entryAddr] != ENTRY_VALID {
			ht.File.Buf[entryAddr] = ENTRY_VALID
			binary.PutUvarint(ht.File.Buf[entryAddr+1:entryAddr+11], key)
			binary.PutUvarint(ht.File.Buf[entryAddr+11:entryAddr+21], val)
			mutex.Unlock()
			return
		}
		if entry++; entry == ht.PerBucket {
			mutex.Unlock()
			entry = 0
			if bucket = ht.nextBucket(bucket); bucket == 0 {
				ht.grow(ht.hashKey(key))
				ht.Put(key, val)
				return
			}
			region = bucket / HASH_TABLE_REGION_SIZE
			mutex = ht.regionRWMutex[region]
			mutex.Lock()
		}
	}
}

// Get key-value pairs.
func (ht *HashTable) Get(key, limit uint64, filter func(uint64, uint64) bool) (keys, vals []uint64) {
	var count, entry, bucket uint64 = 0, 0, ht.hashKey(key)
	if limit == 0 {
		keys = make([]uint64, 0, 10)
		vals = make([]uint64, 0, 10)
	} else {
		keys = make([]uint64, 0, limit)
		vals = make([]uint64, 0, limit)
	}
	region := bucket / HASH_TABLE_REGION_SIZE
	mutex := ht.regionRWMutex[region]
	mutex.RLock()
	for {
		entryAddr := bucket*ht.BucketSize + BUCKET_HEADER_SIZE + entry*ENTRY_SIZE
		entryKey, _ := binary.Uvarint(ht.File.Buf[entryAddr+1 : entryAddr+11])
		entryVal, _ := binary.Uvarint(ht.File.Buf[entryAddr+11 : entryAddr+21])
		if ht.File.Buf[entryAddr] == ENTRY_VALID {
			if entryKey == key && filter(entryKey, entryVal) {
				keys = append(keys, entryKey)
				vals = append(vals, entryVal)
				if count++; count == limit {
					mutex.RUnlock()
					return
				}
			}
		} else if entryKey == 0 && entryVal == 0 {
			mutex.RUnlock()
			return
		}
		if entry++; entry == ht.PerBucket {
			mutex.RUnlock()
			entry = 0
			if bucket = ht.nextBucket(bucket); bucket == 0 {
				return
			}
			region = bucket / HASH_TABLE_REGION_SIZE
			mutex = ht.regionRWMutex[region]
			mutex.RLock()
		}
	}
}

// Remove specific key-value pair.
func (ht *HashTable) Remove(key, val uint64) {
	var entry, bucket uint64 = 0, ht.hashKey(key)
	region := bucket / HASH_TABLE_REGION_SIZE
	mutex := ht.regionRWMutex[region]
	mutex.Lock()
	for {
		entryAddr := bucket*ht.BucketSize + BUCKET_HEADER_SIZE + entry*ENTRY_SIZE
		entryKey, _ := binary.Uvarint(ht.File.Buf[entryAddr+1 : entryAddr+11])
		entryVal, _ := binary.Uvarint(ht.File.Buf[entryAddr+11 : entryAddr+21])
		if ht.File.Buf[entryAddr] == ENTRY_VALID {
			if entryKey == key && entryVal == val {
				ht.File.Buf[entryAddr] = ENTRY_INVALID
				mutex.Unlock()
				return
			}
		} else if entryKey == 0 && entryVal == 0 {
			mutex.Unlock()
			return
		}
		if entry++; entry == ht.PerBucket {
			mutex.Unlock()
			entry = 0
			if bucket = ht.nextBucket(bucket); bucket == 0 {
				return
			}
			region = bucket / HASH_TABLE_REGION_SIZE
			mutex = ht.regionRWMutex[region]
			mutex.Lock()
		}
	}
}

// Return all entries in the hash table.
func (ht *HashTable) GetAll(limit uint64) (keys, vals []uint64) {
	keys = make([]uint64, 0, 100)
	vals = make([]uint64, 0, 100)
	counter := uint64(0)
	for head := uint64(0); head < uint64(math.Pow(2, float64(ht.HashBits))); head++ {
		var entry, bucket uint64 = 0, head
		region := bucket / HASH_TABLE_REGION_SIZE
		mutex := ht.regionRWMutex[region]
		mutex.RLock()
		for {
			entryAddr := bucket*ht.BucketSize + BUCKET_HEADER_SIZE + entry*ENTRY_SIZE
			entryKey, _ := binary.Uvarint(ht.File.Buf[entryAddr+1 : entryAddr+11])
			entryVal, _ := binary.Uvarint(ht.File.Buf[entryAddr+11 : entryAddr+21])
			if ht.File.Buf[entryAddr] == ENTRY_VALID {
				counter++
				keys = append(keys, entryKey)
				vals = append(vals, entryVal)
				if counter == limit {
					mutex.RUnlock()
					return
				}
			} else if entryKey == 0 && entryVal == 0 {
				mutex.RUnlock()
				break
			}
			if entry++; entry == ht.PerBucket {
				mutex.RUnlock()
				entry = 0
				if bucket = ht.nextBucket(bucket); bucket == 0 {
					return
				}
				region = bucket / HASH_TABLE_REGION_SIZE
				mutex = ht.regionRWMutex[region]
				mutex.RLock()
			}
		}
	}
	return
}<|MERGE_RESOLUTION|>--- conflicted
+++ resolved
@@ -16,12 +16,7 @@
 	ENTRY_INVALID          = byte(0)
 	ENTRY_SIZE             = uint64(1 + 10 + 10) // byte(validity), uint64(hash key), uint64(value)
 	BUCKET_HEADER_SIZE     = uint64(10)          // uint64(next bucket)
-<<<<<<< HEAD
 	HASH_TABLE_REGION_SIZE = 1024 * 16           // 16KB per locking region
-	BUCKET_HEADER_NEW      = uint64(2)           // new bucket will have this header
-=======
-	HASH_TABLE_REGION_SIZE = 1024 * 4            // 4KB per locking region, roughly the size of a single bucket
->>>>>>> ad6a656c
 )
 
 type HashTable struct {
